--- conflicted
+++ resolved
@@ -893,26 +893,17 @@
 
             ctrls = two_ctrls()
             sim = LinkBalancerSim(two_switch_topo(), ctrls)
-<<<<<<< HEAD
-            metrics = sim.run_and_trace(myname, workload)
-            self.assertEqual(len(metrics['rmse_servers']), period)
-=======
             myname = sys._getframe().f_code.co_name + str(period)
             metrics = sim.run_and_trace(myname, workload, old=True,
                                         sync_period=timesteps,
                                         ignore_remaining=True)
             self.assertEqual(len(metrics['rmse_servers']), timesteps)
->>>>>>> 2e58b4f2
             for i, metric_val in enumerate(metrics['rmse_servers']):
                 # When aligned with a wave crossing, RMSE should be equal.
                 if i % (period / 2.0) == period / 4.0:
                     self.assertAlmostEqual(metric_val, 0.0)
                 else:
                     self.assertTrue(metric_val > 0.0)
-<<<<<<< HEAD
-            myname = sys._getframe().f_code.co_name
-=======
->>>>>>> 2e58b4f2
 
     def test_two_ctrl_vary_phase(self):
         """Ensure server RMSE is maximized when demands are out-of-phase
