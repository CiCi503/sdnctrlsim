--- conflicted
+++ resolved
@@ -708,27 +708,7 @@
         ctrls = [LinkBalancerCtrl(sw=['sw1'], srv=['s1', 's2'])]
         sim = LinkBalancerSim(one_switch_topo(), ctrls)
         metrics = sim.run(workload)
-<<<<<<< HEAD
-        for metric_val in metrics['rmse_servers']:
-            self.assertEqual(metric_val, 0)
-        for metric_val in metrics['rmse_links']:
-            self.assertEqual(metric_val, 0)
-
-        f = open("test_one_switch_multi_step.out", 'w')
-        print >>f, json.dumps(metrics)
-        f.close()
-
-
-    def test_two_ctrl_one_step(self):
-        """A single-step simulation run should have RMSE == 0."""
-        workload = unit_workload(switches=['sw1', 'sw2'], size=1,
-                                 duration=2, timesteps=1)
-        ctrls = two_ctrls()
-        sim = LinkBalancerSim(two_switch_topo(), ctrls)
-        metrics = sim.run(workload)
-        self.assertEqual(metrics['rmse_servers'][0], 0.0)
-        #self.assertEqual(metrics['rmse_links'][0], 0.0)
-=======
+
         # The first run will be unbalanced because there's only 1 flow
         expected = {'rmse_servers': [0.7071067811865476, 0.0, 0.0, 0.0, 0.0,
                                      0.0, 0.0, 0.0, 0.0, 0.0],
@@ -739,7 +719,6 @@
         f = open(myname + '.out', 'w')
         print >>f, json.dumps(metrics)
         f.close()
->>>>>>> e8d4a8e2
 
     def test_two_ctrl_multi_step(self):
         """For 2 synced controllers, server RMSE approaches 0."""
